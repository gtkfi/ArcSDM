# ArcSDM
<<<<<<< HEAD
Spatial Data Modeler 6 for ArcGIS Pro 3.0+<Br>
=======
Spatial Data Modeler 5 for ArcGIS Pro<Br>
>>>>>>> 819d8e03

## How to get started? <br>

Standard toolbox of ArcSDM 5 works on ArcGis Desktop 10.3-10.7.1, however the Experimental toolbox requires components that cannot be installed on ArcGis desktop and doesn't work. ArcGIS Pro is supported from version 2.5+ forward.


If you want to work on your own data, you can download just the toolbox. If you want to try, evaluate and experiment with ArcSDM you can download our demodata separately from the main package. <br>

ArcSDM wiki contains upto date howtopage: https://github.com/gtkfi/ArcSDM/wiki/Howto-start


### Toolbox <br>
Click "Clone or download" and select the suitable download option for you. "Download Zip" is the safe and easy choice, just open the zip anywhere you like and add the toolbox to ArcGis (Desktop or Pro). <br>

<a href="http://www.youtube.com/watch?feature=player_embedded&v=w-EAv2A2jOM
" target="_blank"><img src="http://img.youtube.com/vi/w-EAv2A2jOM/0.jpg" 
alt="How to download and extract the toolbox" width="240" height="180" border="10" /></a>


### Demodata <br>
Download the demodata as a zip package from our demodata git repository https://github.com/gtkfi/demodata. You can download the release file from here https://github.com/gtkfi/demodata/releases/download/v1.0/ArcSDM_Demodata.zip <br>
Open and save the zip optionally to your ArcSDM toolbox installation folder as "Data" folder. Then click "initworkdir.bat" to create (or overwrite older) working copy. <br>

<a href="http://www.youtube.com/watch?feature=player_embedded&v=4rU1oDqEUrQ
" target="_blank"><img src="http://img.youtube.com/vi/4rU1oDqEUrQ/0.jpg" 
alt="How to download and extract the toolbox" width="240" height="180" border="10" /></a>


### Status
<br>
Status of the toolbox should be updated to wiki https://github.com/gtkfi/ArcSDM/wiki/Toolbox-details <bR>

## News: 

Development has started by GTK to migrate this tool for ArcGIS Pro 3.0+ (ArcSDM 6.0)


## History:
16.10.2020 5.03-1 merging fuzzy membership files into fuzzy overlay files rewritten<br> 
7.10.2020 5.03 fixes to calculateweights, calculateresponse, logisticregression and grandwofe<br>
14.8.2020 5.02.1 logisticregression works now on Pro 2.6 with file system workspace<br> 
13.8.2020 5.02 arto-dev branch merged to master branch.<br> 
23.7.2020 ArcSDM version 5.01.08 in the arto-dev branch.<br>
2.6.2020 arto-dev branch added. There are updated tool versions for testing.<br>
3.4.2020 New link to demodata and documentation how to run on Arcgis pro 2.5+<br>
26.4.2018 5.01.01 Merged code by Tachyon-work to master-branch.<br>
6.10.2017 5.00.22 GrandWofe and various fixes<br>
2.10.2017 Updating wiki and this page, cleaning up. <br>
4.9.2017 5.00.22 Updates, fixes and new demodata<br>
17.5.2017 5.00.15 Updates and fixes <br>
5.5.2017 5.00.14 Calculate weights error with nodata fixed <br>
4.5.2017 5.00.13 Multiple fixes for minor UI errors <br>
10.4.2017 5.00.11 Quickfix<br>
24.2.2017 5.00.10 First release of experimental SOM toolbox.<br>
28.3.2017 Update to demodata path<br>
17.2.2017 5.00.07 Fixes <br>
2.2.2017 5.00.03 First draft version of Rescale raster -tool added<br>
29.12.2016 Area Frequency Table -tool added to toolbox and tmp toolbox removed<br>
14.12.2016 Separation of demodata and toolbox started.<br>
1.11.2016 Roc-tool included <br>
1.11.2016 Calculate response and Logistic regression feature complete and ready for testing, not clean<br>
27.9.2016 Calculate response update <br>
20.9.2016 Testing started against Arcgis desktop 10.4.1 <br>
7.9.2016 Calculate response (WIP) + New demo data <br>
2.9.2016 Logistic regression (wip) Area frequency tool (wip)<br>
26.8.2016 Some new tools - Calculate weights done, needs work.<br>
8.8.2016  ArcGis desktop mxd, python toolbox - development branches <br>
26.5.2016 AddBearings, calculatebends and logistic regression tools. Demodatafixes updates<br>
28.4.2016 Logistic Regression tool (needs lots of work)<br>
18.4.2016 WofE manual steps compile<br>
13.4.2016 Demodata for tests added (from original files)<br>
1.4.2016 Repository created <br><|MERGE_RESOLUTION|>--- conflicted
+++ resolved
@@ -1,9 +1,7 @@
 # ArcSDM
-<<<<<<< HEAD
+
 Spatial Data Modeler 6 for ArcGIS Pro 3.0+<Br>
-=======
-Spatial Data Modeler 5 for ArcGIS Pro<Br>
->>>>>>> 819d8e03
+
 
 ## How to get started? <br>
 
